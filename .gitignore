--- conflicted
+++ resolved
@@ -1,11 +1,6 @@
 cnquery
-<<<<<<< HEAD
 cnspec
 data/
-cnspec
-=======
-data/
->>>>>>> 852926b8
 .DS_Store
 gha-creds-*.json
 vendor