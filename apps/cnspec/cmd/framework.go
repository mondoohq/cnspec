--- conflicted
+++ resolved
@@ -310,7 +310,46 @@
 	},
 }
 
-<<<<<<< HEAD
+var frameworkDisabledCmd = &cobra.Command{
+	Use:     "disabled [mrn]",
+	Aliases: []string{"disable"},
+	Short:   "Change a framework status to disabled",
+	Args:    cobra.ExactArgs(1),
+	RunE: func(cmd *cobra.Command, args []string) error {
+		opts, err := config.Read()
+		if err != nil {
+			return err
+		}
+		config.DisplayUsedConfig()
+
+		mondooClient, err := getGqlClient(opts)
+		if err != nil {
+			return err
+		}
+
+		frameworkMrn := args[0]
+		if !strings.HasPrefix(frameworkMrn, PolicyMrnPrefix) {
+			frameworkMrn = FrameworkMrnPrefix + "/" + frameworkMrn
+		}
+
+		ok, err := cnspec_upstream.MutateFrameworkState(
+			context.Background(), mondooClient, frameworkMrn,
+			opts.GetParentMrn(), mondoogql.ComplianceFrameworkMutationActionDisable,
+		)
+		if err != nil {
+			log.Error().Msgf("failed to set compliance framework to disabled state in space: %s", err)
+			os.Exit(1)
+		}
+		if !ok {
+			log.Error().Msgf("failed to set compliance framework to disabled state in space")
+			os.Exit(1)
+		}
+		log.Info().Msg(theme.DefaultTheme.Success("successfully set compliance framework to disabled state in space"))
+
+		return nil
+	},
+}
+
 var frameworkForkCmd = &cobra.Command{
 	Use:   "fork [mrn]",
 	Short: "Fork a compliance framework",
@@ -321,31 +360,23 @@
 		}
 		return nil
 	},
-=======
-var frameworkDisabledCmd = &cobra.Command{
-	Use:     "disabled [mrn]",
-	Aliases: []string{"disable"},
-	Short:   "Change a framework status to disabled",
-	Args:    cobra.ExactArgs(1),
->>>>>>> ff94aaae
-	RunE: func(cmd *cobra.Command, args []string) error {
-		opts, err := config.Read()
-		if err != nil {
-			return err
-		}
-		config.DisplayUsedConfig()
-
-		mondooClient, err := getGqlClient(opts)
-		if err != nil {
-			return err
-		}
-
-		frameworkMrn := args[0]
-		if !strings.HasPrefix(frameworkMrn, PolicyMrnPrefix) {
-			frameworkMrn = FrameworkMrnPrefix + "/" + frameworkMrn
-		}
-
-<<<<<<< HEAD
+	RunE: func(cmd *cobra.Command, args []string) error {
+		opts, err := config.Read()
+		if err != nil {
+			return err
+		}
+		config.DisplayUsedConfig()
+
+		mondooClient, err := getGqlClient(opts)
+		if err != nil {
+			return err
+		}
+
+		frameworkMrn := args[0]
+		if !strings.HasPrefix(frameworkMrn, PolicyMrnPrefix) {
+			frameworkMrn = FrameworkMrnPrefix + "/" + frameworkMrn
+		}
+
 		allEvidence := ptr.To(viper.GetBool("all-evidence"))
 		ok, err := cnspec_upstream.ForkFramework(
 			context.Background(), mondooClient, frameworkMrn,
@@ -360,21 +391,6 @@
 			os.Exit(1)
 		}
 		log.Info().Msg(theme.DefaultTheme.Success("successfully forked compliance framework in space"))
-=======
-		ok, err := cnspec_upstream.MutateFrameworkState(
-			context.Background(), mondooClient, frameworkMrn,
-			opts.GetParentMrn(), mondoogql.ComplianceFrameworkMutationActionDisable,
-		)
-		if err != nil {
-			log.Error().Msgf("failed to set compliance framework to disabled state in space: %s", err)
-			os.Exit(1)
-		}
-		if !ok {
-			log.Error().Msgf("failed to set compliance framework to disabled state in space")
-			os.Exit(1)
-		}
-		log.Info().Msg(theme.DefaultTheme.Success("successfully set compliance framework to disabled state in space"))
->>>>>>> ff94aaae
 
 		return nil
 	},
